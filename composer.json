--- conflicted
+++ resolved
@@ -15,15 +15,11 @@
 		"psr/http-message": "^1.0"
 	},
 	"require-dev": {
-<<<<<<< HEAD
-		"phpunit/phpunit": "7.5.1"
-=======
-		"phpunit/phpunit": "7.4.3",
+		"phpunit/phpunit": "7.5.1",
 		"php-http/psr7-integration-tests": "dev-master"
 	},
 	"provide": {
 		"psr/http-message-implementation": "1.0"
->>>>>>> 1c95e46e
 	},
 	"autoload": {
 		"psr-4": {
